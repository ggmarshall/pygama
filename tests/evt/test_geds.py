--- conflicted
+++ resolved
@@ -2,30 +2,7 @@
 
 from pygama.evt.modules import geds
 
-<<<<<<< HEAD
-=======
 
-def test_manipulate_ctx_matrix():
+import pytest
+import numpy as np
 
-    test_matrix = {"V02160A": {"V02160B": 0.1}, "V02160B": {"V02160A": 0.1}}
-    test_positive = {"V02160A": {"V02160B": 0.3}, "V02160B": {"V02160A": 0.3}}
-    test_small = {"V02160A": {"V02160B": 0.01}, "V02160B": {"V02160A": 0.01}}
-
-    test_bad_channel = {"AAAAAAA": {"BBBBBBB": 0.1}, "BBBBBBB": {"AAAAAAA": 0.1}}
-    matrix_rawids = geds.manipulate_ctx_matrix(test_matrix, None, True)
-
-    ## check names are converted to rawid ok
-    print(matrix_rawids)
-
-    assert matrix_rawids["ch1104000"]["ch1104001"] == test_matrix["V02160A"]["V02160B"]
-
-    matrix_comb = geds.manipulate_ctx_matrix(test_matrix, test_positive, True)
-    assert matrix_comb["ch1104000"]["ch1104001"] == -0.3
-
-    matrix_comb_small = geds.manipulate_ctx_matrix(test_matrix, test_small, True)
-    assert matrix_comb_small["ch1104000"]["ch1104001"] == 0.1
-
-    ## check if the matrix contains some non-existing channel the right exception is raised
-    with pytest.raises(ValueError):
-        geds.manipulate_ctx_matrix(test_bad_channel, None, True)
->>>>>>> f17ffb3a
