{
  "outputs": ["energies", "trigger_pos"],
  "processors": {
    "wf_gaus": {
      "function": "gaussian_filter1d",
<<<<<<< HEAD
      "module": "dspeed.processors",
=======
      "module": "dspeed.processors.gaussian_filter1d",
>>>>>>> ae3752ab
      "args": ["waveform", "wf_gaus(len(waveform))"],
      "init_args": ["1", "4.0"],
      "unit": "ADC"
    },
    "curr": {
      "function": "avg_current",
<<<<<<< HEAD
      "module": "dspeed.processors",
=======
      "module": "dspeed.processors.moving_windows",
>>>>>>> ae3752ab
      "args": ["wf_gaus", 5, "curr(len(wf_gaus)-5)"],
      "unit": "ADC"
    },
    "hist_weights , hist_borders": {
      "function": "histogram",
<<<<<<< HEAD
      "module": "dspeed.processors",
=======
      "module": "dspeed.processors.histogram",
>>>>>>> ae3752ab
      "args": ["curr", "hist_weights(100)", "hist_borders(101)"],
      "unit": ["none", "ADC"]
    },
    "fwhm, idx_out_c, max_out": {
      "function": "histogram_stats",
<<<<<<< HEAD
      "module": "dspeed.processors",
=======
      "module": "dspeed.processors.histogram",
>>>>>>> ae3752ab
      "args": [
        "hist_weights",
        "hist_borders",
        "idx_out_c",
        "max_out",
        "fwhm",
        "np.nan"
      ],
      "unit": ["ADC", "non", "ADC"]
    },
    "vt_max_candidate_out, vt_min_out, n_max_out, n_min_out": {
      "function": "get_multi_local_extrema",
<<<<<<< HEAD
      "module": "dspeed.processors",
=======
      "module": "dspeed.processors.get_multi_local_extrema",
>>>>>>> ae3752ab
      "args": [
        "curr",
        5,
        0.1,
        1,
        "3*fwhm",
        0,
        "vt_max_candidate_out(20)",
        "vt_min_out(20)",
        "n_max_out",
        "n_min_out"
      ],
      "unit": ["ns", "ns", "none", "none"]
    },
    "trigger_pos, no_out": {
      "function": "peak_snr_threshold",
<<<<<<< HEAD
      "module": "dspeed.processors",
=======
      "module": "dspeed.processors.peak_snr_threshold",
>>>>>>> ae3752ab
      "args": [
        "curr",
        "vt_max_candidate_out",
        0.8,
        10,
        "trigger_pos",
        "no_out"
      ],
      "unit": ["ns", "none"]
    },
    "energies": {
      "function": "multi_a_filter",
<<<<<<< HEAD
      "module": "dspeed.processors",
=======
      "module": "dspeed.processors.multi_a_filter",
>>>>>>> ae3752ab
      "args": ["curr", "trigger_pos", "energies"],
      "unit": ["ADC"]
    }
  }
}<|MERGE_RESOLUTION|>--- conflicted
+++ resolved
@@ -3,42 +3,26 @@
   "processors": {
     "wf_gaus": {
       "function": "gaussian_filter1d",
-<<<<<<< HEAD
-      "module": "dspeed.processors",
-=======
       "module": "dspeed.processors.gaussian_filter1d",
->>>>>>> ae3752ab
       "args": ["waveform", "wf_gaus(len(waveform))"],
       "init_args": ["1", "4.0"],
       "unit": "ADC"
     },
     "curr": {
       "function": "avg_current",
-<<<<<<< HEAD
-      "module": "dspeed.processors",
-=======
       "module": "dspeed.processors.moving_windows",
->>>>>>> ae3752ab
       "args": ["wf_gaus", 5, "curr(len(wf_gaus)-5)"],
       "unit": "ADC"
     },
     "hist_weights , hist_borders": {
       "function": "histogram",
-<<<<<<< HEAD
-      "module": "dspeed.processors",
-=======
       "module": "dspeed.processors.histogram",
->>>>>>> ae3752ab
       "args": ["curr", "hist_weights(100)", "hist_borders(101)"],
       "unit": ["none", "ADC"]
     },
     "fwhm, idx_out_c, max_out": {
       "function": "histogram_stats",
-<<<<<<< HEAD
-      "module": "dspeed.processors",
-=======
       "module": "dspeed.processors.histogram",
->>>>>>> ae3752ab
       "args": [
         "hist_weights",
         "hist_borders",
@@ -51,11 +35,7 @@
     },
     "vt_max_candidate_out, vt_min_out, n_max_out, n_min_out": {
       "function": "get_multi_local_extrema",
-<<<<<<< HEAD
-      "module": "dspeed.processors",
-=======
       "module": "dspeed.processors.get_multi_local_extrema",
->>>>>>> ae3752ab
       "args": [
         "curr",
         5,
@@ -72,11 +52,7 @@
     },
     "trigger_pos, no_out": {
       "function": "peak_snr_threshold",
-<<<<<<< HEAD
-      "module": "dspeed.processors",
-=======
       "module": "dspeed.processors.peak_snr_threshold",
->>>>>>> ae3752ab
       "args": [
         "curr",
         "vt_max_candidate_out",
@@ -89,11 +65,7 @@
     },
     "energies": {
       "function": "multi_a_filter",
-<<<<<<< HEAD
-      "module": "dspeed.processors",
-=======
       "module": "dspeed.processors.multi_a_filter",
->>>>>>> ae3752ab
       "args": ["curr", "trigger_pos", "energies"],
       "unit": ["ADC"]
     }
