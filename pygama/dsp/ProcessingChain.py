--- conflicted
+++ resolved
@@ -305,56 +305,6 @@
         The optional (length, type) field is used to initialize a new variable
         if necessary. The optional [range] field fetches only a subrange
         of the array to the function."""
-<<<<<<< HEAD
-        parse = re.match("\A(\w+)(\(.*\))?(\[.*\])?$", varname)
-        if not parse:
-            raise KeyError(varname+' could not be parsed')
-        name, construct, slice = parse.groups()
-        val = None
-
-        if name in self.__vars_dict:
-            val = self.__vars_dict[name]
-        # if we did not varoable, but have a constructor expression, construct
-        # a zeros-array using the size and data type in the constructor expr
-        elif construct:
-            args = [s.strip() for s in construct[1:-1].split(',')]
-            if len(args)==1: # allocate scalar block
-                try: val = np.zeros((self._block_width,), np.dtype(args[0]), 'F')
-                except TypeError:
-                    raise TypeError('Could not parse dtype from '+construct)
-            elif len(args)==2: # allocate vector block
-                try:
-                    dtype = np.dtype(args[0])
-                    del args[0]
-                except TypeError:
-                    try:
-                        dtype = np.dtype(args[1])
-                        del args[1]
-                    except TypeError:
-                        raise TypeError('Could not parse dtype and size from '+construct)
-                try:
-                    val = np.zeros((self._block_width, int(args[0])), dtype, 'F')
-                except ValueError:
-                    raise TypeError('Could not parse dtype and size from '+construct)
-            self.__vars_dict[name] = val
-        # if variable was not defined and no constructor expression was found
-        else: return None
-
-        # if we found a bracketed range, return a slice of that range
-        if slice:
-            try:
-                args = [int(i) if i else None for i in slice[1:-1].split(':')]
-            except:
-                raise TypeError('Could not slice array based on '+slice)
-            if(len(args)==0): return val
-            elif(len(args)==1): return val[..., args[0]]
-            elif(len(args)==2): return val[..., args[0]:args[1]]
-            elif(len(args)==3): return val[..., args[0]:args[1]:args[2]]
-            else: raise TypeError('Could not slice array based on '+slice)
-        else:
-            return val
-
-=======
         return self.__parse_expr(ast.parse(varname, mode='eval').body)
 
     # helper function for get_variable that recursively evaluates the AST tree
@@ -362,7 +312,7 @@
     def __parse_expr(self, node):
         if node is None:
             return None
-        
+
         elif isinstance(node, ast.Num):
             return node.n
 
@@ -382,7 +332,7 @@
             #check if it is a variable
             val = self.__vars_dict.get(node.id, None)
             return val
-                
+
         # define binary operators (+,-,*,/)
         elif isinstance(node, ast.BinOp):
             lhs = self.__parse_expr(node.left)
@@ -444,14 +394,14 @@
                                           self.__parse_expr(sl.lower),
                                           self.__parse_expr(sl.step) )
                 return val[..., slices]
-        
+
         # for name.attribute
         elif isinstance(node, ast.Attribute):
             val = self.__parse_expr(node.value)
             # get shape with buffer_len dimension removed
             if node.attr=='shape' and isinstance(val, np.ndarray):
                 return val.shape[1:]
-        
+
         # for func([args])
         elif isinstance(node, ast.Call):
             func = node.func.id
@@ -474,7 +424,7 @@
                         raise ValueError("Do not recognize call to "+func+" with arguments of types " + str([arg.__dict__ for arg in node.args]))
                     try: dtype = np.dtype(node.args[1].id)
                     except: raise ValueError("Do not recognize call to "+func+" with arguments of types " + str([arg.__dict__ for arg in node.args]))
-                    
+
                     if func in self.__vars_dict:
                         var = self.__vars_dict[func]
                         if not var.shape==shape and var.dtype==dtype:
@@ -488,11 +438,10 @@
                         return var
                 else:
                     raise ValueError("Do not recognize call to "+func+" with arguments " + str([str(arg.__dict__) for arg in node.args]))
-                
+
         raise ValueError("Cannot parse AST nodes of type " + str(node.__dict__))
-    
-    
->>>>>>> 4d99bc14
+
+
     # Add an array of zeros to the vars dict called name and return it
     def __add_var(self, name, dtype, shape):
         if not re.match("\A\w+$", name):
@@ -571,7 +520,7 @@
             if buff is not None: self._buffer_len = buff.shape[0]
             else: self._buffer_len = self._block_width
             self.__print(1, "Setting i/o buffer length to " + str(self._buffer_len))
-        
+
         # if a unit is given, convert it to a scaling factor
         if isinstance(scale, unit):
             scale = convert(1, scale, self._clk)
