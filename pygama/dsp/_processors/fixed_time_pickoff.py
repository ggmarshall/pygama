--- conflicted
+++ resolved
@@ -1,19 +1,15 @@
 import numpy as np
 from numba import guvectorize
 import math
+from pygama.dsp.errors import DSPFatal
 
-<<<<<<< HEAD
+
 @guvectorize(["void(float32[:], float32, float32[:])",
               "void(float64[:], float32, float64[:])"],
-=======
-@guvectorize(["void(float32[:], float64, float32[:])",
-              "void(float64[:], float64, float64[:])"],
->>>>>>> 4e7c5e6d
              "(n),()->()", nopython=True, cache=True)
 
 def fixed_time_pickoff(w_in, t_in, a_out):
     """
-<<<<<<< HEAD
     Fixed time pickoff -- gives the waveform value at a fixed time
 
     Parameters
@@ -48,20 +44,6 @@
         return
   
     if (not np.floor(t_in)==t_in):
-        raise ValueError('Pickoff Time is not an integer')
+        raise DSPFatal('Pickoff Time is not an integer')
 
-    a_out[0] = w_in[int(t_in)]
-=======
-    Return the waveform value at the requested time. Interpolate between
-    samples for floating point times.
-    """
-    if not (time >= 0 and time <= len(wf_in-1)):
-        value_out[0] = np.nan
-    
-    t = int(time)
-    frac = time-t
-    if frac==0:
-        value_out[0] = wf_in[t]
-    else:
-        value_out[0] = wf_in[t]*(1-frac) + wf_in[t+1]*frac
->>>>>>> 4e7c5e6d
+    a_out[0] = w_in[int(t_in)]