--- conflicted
+++ resolved
@@ -179,23 +179,6 @@
         
         else:
         # search data directories for extant files
-<<<<<<< HEAD
-           for p, d, files in os.walk(self.raw_dir):
-               for f in files:
-                   if any("Run{}".format(r) in f for r in runs):
-                       run = int(f.split("Run")[-1])
-                       self.paths[run]["t0_path"] = "{}/{}".format(p,f)
-
-           for p, d, files in os.walk(self.tier_dir):
-               for f in files:
-                   if any("t1_run{}".format(r) in f for r in runs):
-                       run = int(f.split("run")[-1].split(".h5")[0])
-                       self.paths[run]["t1_path"] = "{}/{}".format(p,f)
-
-                   if any("t2_run{}".format(r) in f for r in runs):
-                       run = int(f.split("run")[-1].split(".h5")[0])
-                       self.paths[run]["t2_path"] = "{}/{}".format(p,f)
-=======
         for p, d, files in os.walk(self.raw_dir):
             for f in files:
                 if any(f"{self.t0pre}" in f for r in runs):
@@ -211,7 +194,6 @@
                 if any("t2_run{}".format(r) in f for r in runs):
                     run = int(f.split("run")[-1].split(".h5")[0])
                     self.paths[run]["t2_path"] = "{}/{}".format(p,f)
->>>>>>> f79dc633
 
         # get pygama build options for each run
         if self.config is not None:
