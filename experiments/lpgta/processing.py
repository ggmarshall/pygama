#!/usr/bin/env python3
import os
import json
import numpy as np
import argparse
import pandas as pd
from pprint import pprint
from collections import OrderedDict

from pygama import DataGroup
from pygama.io.daq_to_raw import daq_to_raw
from pygama.io.raw_to_dsp import raw_to_dsp
from pygama.io.ch_group import *


def main():
    doc="""
    LPGTA data processing routine.
    You may need to set these environment variables, check your LPGTA.json file.
      * $LPGTA_DATA : base data directory
      * $LEGEND_META : the legend-metadata repository
      
    By default, we move output files into place in the LH5 directory tree, but
    there is also an option to leave it in place in CWD.

    TODO: parallelize, submit processing jobs
    """
    rthf = argparse.RawTextHelpFormatter
    par = argparse.ArgumentParser(description=doc, formatter_class=rthf)
    arg, st, sf = par.add_argument, 'store_true', 'store_false'

    # declare datagroup
    arg('--dg', action=st, help='load datagroup')
    arg('--q', type=str, help='datagroup query')
    arg('--date', type=str, help='date query')

    # routines
    arg('--d2r', action=st, help='run daq_to_raw')
    arg('--r2d', action=st, help='run raw_to_dsp')

    # options
    arg('-o', '--over', action=st, help='overwrite existing files')
    arg('-n', '--nwfs', type=int, help='limit num. waveforms')
    arg('-v', '--verbose', action=st, help='verbose mode')
<<<<<<< HEAD

    arg('-l', '--bl', type=int, default=3200, help='buffer length for chunked reads for DSP')
    arg('-w', '--bw', type=int, default=8, help='buffer width for DSP')

=======
    arg('-c', '--cwd', action=st, help="save output to current directory")
>>>>>>> a8383452
    args = par.parse_args()

    # -- set options --
    expDB = '$LEGEND_META/analysis/LPGTA/LPGTA.json'

    nwfs = args.nwfs if args.nwfs is not None else np.inf

    print('Processing settings:'
          '\n$LPGTA_DATA =', os.environ.get('LPGTA_DATA'),
          '\n$LEGEND_META =', os.environ.get('LEGEND_META'),
          f'\n  overwrite? {args.over}'
          f'\n  limit wfs? {nwfs}')

    # -- run routines --
    query = "YYYYmmdd == '" + args.date + "'" if args.date else args.q
    if args.dg: dg = load_datagroup(query)
<<<<<<< HEAD
    if args.d2r: d2r(dg, args.over, nwfs, args.verbose)
    if args.r2d: r2d(dg, args.over, nwfs, args.verbose, args.bl, args.bw)
=======
    if args.d2r: d2r(dg, args.over, nwfs, args.verbose, args.cwd)
    if args.r2d: r2d(dg, args.over, nwfs, args.verbose, args.cwd)
>>>>>>> a8383452


def load_datagroup(query=None):
    """
    """
    dg = DataGroup('LPGTA.json')
    dg.load_df('LPGTA_fileDB.h5')
    
    # NOTE: for now, we have to edit this line to choose which files to process
    # process one big cal file (64 GB)
    #query = "run==18 and YYYYmmdd == '20200302' and hhmmss == '184529'"
    if query is not None: dg.fileDB.query(query, cwd=True)
    
    print('files to process:')
    print(dg.fileDB)
    
    # can add other filters here
    #dg.fileDB = dg.fileDB[:2]
    
    return dg


def cmap_to_ch_groups(cmap, sys_per_ged = False):
    """
    convert LEGEND-style json channel map in file $LEGEND_META/cmap into
    pygama ch_groups dictionary parsable by daq_to_raw

    each ged channel gets its own group

    all spm channels are in the spms groups

    all other channeles go in auxs for now

    if sys_per_ged is True, every ged channel gets output to its own file
    """
    path = os.environ.get('LEGEND_META') + '/hardware/channelmaps/' + cmap
    if not os.path.exists(path):
        print("could not find channel map", cmap)
        return {}
    with open(path) as f:
        cmap = json.load(f)

    ch_groups = {}

    for record in cmap.values():
        adc = None
        if 'trace' in record: adc = int(record['trace'])
        elif 'adc' in record: adc = int(record['adc'])
        if adc == None:
            print("cmap", cmap, "- Couldn't find adc channel in record...")
            print(record)

        if record['type'] == 'ged': 
            group = f'g{adc:0>3d}'
            ch_groups[group] = {}
            if sys_per_ged: ch_groups[group]['system'] = group
            else: ch_groups[group]['system'] = 'geds'
            ch_groups[group]['ch_list'] = [ adc ]

        elif record['type'] == 'spm': 
            if 'spms' not in ch_groups: 
                ch_groups['spms'] = {}
                ch_groups['spms']['system'] = 'spms'
                ch_groups['spms']['ch_list'] = []
            ch_groups['spms']['ch_list'].append(adc)

        elif record['type'] == 'none': continue

        else:
            print("cmap", cmap, "- Unknown record type", record['type'], ": ADC = ", adc)
            print(record)

    return ch_groups


def d2r(dg, overwrite=False, nwfs=None, vrb=False, cwd=False):
    """
    run daq_to_raw on the current DataGroup
    """
    # print(dg.fileDB)
    # print(dg.fileDB.columns)

    # subs = ['geds'] # TODO: ignore other datastreams
    # chans = ['g035', 'g042'] # TODO: select a subset of detectors

    print(f'Processing {dg.fileDB.shape[0]} files ...')

    for i, row in dg.fileDB.iterrows():

        # set up I/O paths
        f_daq = f"{dg.daq_dir}/{row['daq_dir']}/{row['daq_file']}"
        f_raw = f"{dg.lh5_dir}/{row['raw_path']}/{row['raw_file']}"
        if cwd: f_raw = f'{row['raw_file']}'
        
        subrun = row['cycle'] if 'cycle' in row else None
        systems = dg.subsystems

        # load cmap if there is one
        if 'cmap' in row:
            cmap = row['cmap'] 
            if ('daq_to_raw' in dg.config and 
                'ch_groups' in dg.config['daq_to_raw'] and
                'FlashCamEventDecoder' in dg.config['daq_to_raw']['ch_groups']):
                # we are going to overwrite the "default" in config with
                # the cmap, so give a nice warnging
                print('overwriting default ch_groups in config file with channel map info in', cmap)
            else: 
                if 'daq_to_raw' not in dg.config: 
                    dg.config['daq_to_raw'] = {}
                if 'ch_groups' not in dg.config['daq_to_raw']:
                    dg.config['daq_to_raw']['ch_groups'] = {}
            ch_groups = cmap_to_ch_groups(cmap)
            dg.config['daq_to_raw']['ch_groups']['FlashCamEventDecoder'] = ch_groups
            systems = get_list_of('system', ch_groups)
            systems.append('auxs') # for FC status info
        
        daq_to_raw(f_daq, f_raw, config=dg.config, systems=systems, verbose=vrb,
                   n_max=nwfs, overwrite=overwrite, subrun=subrun)#, chans=chans)


<<<<<<< HEAD
def r2d(dg, overwrite=False, nwfs=None, vrb=False, buffer_len=3200, block_width=8):
=======
def r2d(dg, overwrite=False, nwfs=None, vrb=False, cwd=False):
>>>>>>> a8383452
    """
    """
    # print(dg.fileDB)
    # print(dg.fileDB.columns)

    with open(f'{dg.experiment}_dsp.json') as f:
        dsp_config = json.load(f, object_pairs_hook=OrderedDict)

    for i, row in dg.fileDB.iterrows():

        f_raw = f"{dg.lh5_dir}/{row['raw_path']}/{row['raw_file']}"
        f_dsp = f"{dg.lh5_dir}/{row['dsp_path']}/{row['dsp_file']}"
        if cwd: f_dsp = f'{row['dsp_file']}'

        if "sysn" in f_raw:
            tmp = {'sysn' : 'geds'} # hack for lpgta
            f_raw = f_raw.format_map(tmp)
            f_dsp = f_dsp.format_map(tmp)

        raw_to_dsp(f_raw, f_dsp, dsp_config, n_max=nwfs, verbose=vrb,
                   overwrite=overwrite, buffer_len=buffer_len, block_width=block_width)





if __name__=="__main__":
    main()<|MERGE_RESOLUTION|>--- conflicted
+++ resolved
@@ -42,14 +42,7 @@
     arg('-o', '--over', action=st, help='overwrite existing files')
     arg('-n', '--nwfs', type=int, help='limit num. waveforms')
     arg('-v', '--verbose', action=st, help='verbose mode')
-<<<<<<< HEAD
-
-    arg('-l', '--bl', type=int, default=3200, help='buffer length for chunked reads for DSP')
-    arg('-w', '--bw', type=int, default=8, help='buffer width for DSP')
-
-=======
     arg('-c', '--cwd', action=st, help="save output to current directory")
->>>>>>> a8383452
     args = par.parse_args()
 
     # -- set options --
@@ -66,13 +59,8 @@
     # -- run routines --
     query = "YYYYmmdd == '" + args.date + "'" if args.date else args.q
     if args.dg: dg = load_datagroup(query)
-<<<<<<< HEAD
-    if args.d2r: d2r(dg, args.over, nwfs, args.verbose)
-    if args.r2d: r2d(dg, args.over, nwfs, args.verbose, args.bl, args.bw)
-=======
     if args.d2r: d2r(dg, args.over, nwfs, args.verbose, args.cwd)
     if args.r2d: r2d(dg, args.over, nwfs, args.verbose, args.cwd)
->>>>>>> a8383452
 
 
 def load_datagroup(query=None):
@@ -193,11 +181,7 @@
                    n_max=nwfs, overwrite=overwrite, subrun=subrun)#, chans=chans)
 
 
-<<<<<<< HEAD
-def r2d(dg, overwrite=False, nwfs=None, vrb=False, buffer_len=3200, block_width=8):
-=======
 def r2d(dg, overwrite=False, nwfs=None, vrb=False, cwd=False):
->>>>>>> a8383452
     """
     """
     # print(dg.fileDB)
@@ -219,10 +203,7 @@
 
         raw_to_dsp(f_raw, f_dsp, dsp_config, n_max=nwfs, verbose=vrb,
                    overwrite=overwrite, buffer_len=buffer_len, block_width=block_width)
-
-
-
-
+        
 
 if __name__=="__main__":
     main()