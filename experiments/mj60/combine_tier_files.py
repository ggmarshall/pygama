import pandas as pd
import json
import os
import sys
import time
import numpy as np

def main():

    combine_tier_files()
    #combine_tier2_files()

def combine_tier_files():
    '''
    This function can only handle about 10 full sized runs at a time. I would not suggest trying any more.
    '''

    if(len(sys.argv) != 3):
        print('Usage: combine_tier_files.py [lower run number] [upper run number]')
        sys.exit()

    start = time.time()

    with open("runDB.json") as f:
        runDB = json.load(f)
    tier_dir = os.path.expandvars(runDB["tier_dir"])

    print('Reading in raw_to_dsp and tier2 files:')

<<<<<<< HEAD
    #df_tier1 = pd.read_hdf('{}/t1_run{}.h5'.format(tier_dir,sys.argv[1]), '/ORSIS3302DecoderForEnergy')
    df_tier2 = pd.read_hdf('{}/t2_run{}.h5'.format(tier_dir,sys.argv[1]), columns=['e_ftp', 'energy', 'ttrap_max', 'dADC', 'fS', 'bl_p0'])
    df_tier2['run'] = np.full(len(df_tier2), sys.argv[1])
    print(sys.argv[1])

    for i in range(int(sys.argv[1])+1,int(sys.argv[2])+1):
        #df_tier1 = df_tier1.append(pd.read_hdf('{}/t1_run{}.h5'.format(tier_dir,i), '/ORSIS3302DecoderForEnergy'), ignore_index=True)
        df = pd.read_hdf('{}/t2_run{}.h5'.format(tier_dir,i), columns=['e_ftp', 'energy', 'ttrap_max', 'dADC', 'fS', 'bl_p0'])
        df['run'] = np.full(len(df), i)
        #df_tier2 = df_tier2.append(pd.read_hdf('{}/t2_run{}.h5'.format(tier_dir,i), columns=['e_ftp', 'energy']), ignore_index=True)
        df_tier2 = df_tier2.append(df, ignore_index=True)
=======
    #df_raw_to_dsp = pd.read_hdf('{}/t1_run{}.h5'.format(tier_dir,sys.argv[1]), '/ORSIS3302DecoderForEnergy')
    df_tier2 = pd.read_hdf('{}/t2_run{}.h5'.format(tier_dir,sys.argv[1]), columns=['e_ftp', 'current_max'])
    print(sys.argv[1])

    for i in range(int(sys.argv[1])+1,int(sys.argv[2])+1):
        #df_raw_to_dsp = df_raw_to_dsp.append(pd.read_hdf('{}/t1_run{}.h5'.format(tier_dir,i), '/ORSIS3302DecoderForEnergy'), ignore_index=True)
        df_tier2 = df_tier2.append(pd.read_hdf('{}/t2_run{}.h5'.format(tier_dir,i), columns=['e_ftp', 'current_max']), ignore_index=True)
>>>>>>> e30e8863
        print(i)

    print('Resetting indices on raw_to_dsp and tier2 files ...')
    #df_raw_to_dsp = df_raw_to_dsp.reset_index(drop=True)
    df_tier2 = df_tier2.reset_index(drop=True)

<<<<<<< HEAD
    print(df_tier2)
    
    #print('Removing unnecessary columns from tier1 file ...')
    #del df_tier1['energy']
    #del df_tier1['channel']
    #del df_tier1['energy_first']
    #del df_tier1['ievt']
    #del df_tier1['packet_id']
    #del df_tier1['timestamp']
    #del df_tier1['ts_hi']
    #del df_tier1['ts_lo']    
=======
    #print('Removing unnecessary columns from raw_to_dsp file ...')
    #del df_raw_to_dsp['energy']
    #del df_raw_to_dsp['channel']
    #del df_raw_to_dsp['energy_first']
    #del df_raw_to_dsp['ievt']
    #del df_raw_to_dsp['packet_id']
    #del df_raw_to_dsp['timestamp']
    #del df_raw_to_dsp['ts_hi']
    #del df_raw_to_dsp['ts_lo']    
>>>>>>> e30e8863
   
    #print('Adding dADC into tier2 file ...')
    #df_tier2['dADC'] = df_raw_to_dsp.iloc[:,1499:3000].mean(axis=1) - df_raw_to_dsp.iloc[:,0:500].mean(axis=1)

    print('Saving combined tier2 file ...')
    df_tier2.to_hdf('./t2_run{}-{}.h5'.format(sys.argv[1],sys.argv[2]), key='df_tier2', mode='w')

    print('tier2: {} rows'.format(len(df_tier2)))
    print('The script has finished running! The run time was {:.0f} seconds'.format(time.time() - start))

def combine_tier2_files():
    
    if(len(sys.argv) < 2):
        print('Usage: combine_tier_files.py [runs of interest] [output file name]')
        sys.exit()

    start = time.time()

    with open("runDB.json") as f:
        runDB = json.load(f)
    tier_dir = os.path.expandvars(runDB["tier_dir"])

    print('Reading in tier2 files:')
    df_tier2 = pd.read_hdf('{}/t2_run{}.h5'.format(tier_dir,sys.argv[1]))
    print(sys.argv[1])

    for i in range(2,int(len(sys.argv))-1):
        df_tier2 = df_tier2.append(pd.read_hdf('{}/t2_run{}.h5'.format(tier_dir,sys.argv[i])), ignore_index=True)
        print(sys.argv[i])

    print('Resetting indices on tier2 file ...')
    df_tier2 = df_tier2.reset_index(drop=True)

    print('Saving tier2 file ...')
    df_tier2.to_hdf('{}/{}.h5'.format(tier_dir,sys.argv[-1]), key='df_tier2', mode='w')
    
    print('tier2: {} rows'.format(len(df_tier2)))
    print('The script has finished running! The run time was {:.0f} seconds'.format(time.time() - start))

if __name__ == '__main__':
        main()<|MERGE_RESOLUTION|>--- conflicted
+++ resolved
@@ -27,7 +27,6 @@
 
     print('Reading in raw_to_dsp and tier2 files:')
 
-<<<<<<< HEAD
     #df_tier1 = pd.read_hdf('{}/t1_run{}.h5'.format(tier_dir,sys.argv[1]), '/ORSIS3302DecoderForEnergy')
     df_tier2 = pd.read_hdf('{}/t2_run{}.h5'.format(tier_dir,sys.argv[1]), columns=['e_ftp', 'energy', 'ttrap_max', 'dADC', 'fS', 'bl_p0'])
     df_tier2['run'] = np.full(len(df_tier2), sys.argv[1])
@@ -39,34 +38,12 @@
         df['run'] = np.full(len(df), i)
         #df_tier2 = df_tier2.append(pd.read_hdf('{}/t2_run{}.h5'.format(tier_dir,i), columns=['e_ftp', 'energy']), ignore_index=True)
         df_tier2 = df_tier2.append(df, ignore_index=True)
-=======
-    #df_raw_to_dsp = pd.read_hdf('{}/t1_run{}.h5'.format(tier_dir,sys.argv[1]), '/ORSIS3302DecoderForEnergy')
-    df_tier2 = pd.read_hdf('{}/t2_run{}.h5'.format(tier_dir,sys.argv[1]), columns=['e_ftp', 'current_max'])
-    print(sys.argv[1])
-
-    for i in range(int(sys.argv[1])+1,int(sys.argv[2])+1):
-        #df_raw_to_dsp = df_raw_to_dsp.append(pd.read_hdf('{}/t1_run{}.h5'.format(tier_dir,i), '/ORSIS3302DecoderForEnergy'), ignore_index=True)
-        df_tier2 = df_tier2.append(pd.read_hdf('{}/t2_run{}.h5'.format(tier_dir,i), columns=['e_ftp', 'current_max']), ignore_index=True)
->>>>>>> e30e8863
         print(i)
 
     print('Resetting indices on raw_to_dsp and tier2 files ...')
     #df_raw_to_dsp = df_raw_to_dsp.reset_index(drop=True)
     df_tier2 = df_tier2.reset_index(drop=True)
 
-<<<<<<< HEAD
-    print(df_tier2)
-    
-    #print('Removing unnecessary columns from tier1 file ...')
-    #del df_tier1['energy']
-    #del df_tier1['channel']
-    #del df_tier1['energy_first']
-    #del df_tier1['ievt']
-    #del df_tier1['packet_id']
-    #del df_tier1['timestamp']
-    #del df_tier1['ts_hi']
-    #del df_tier1['ts_lo']    
-=======
     #print('Removing unnecessary columns from raw_to_dsp file ...')
     #del df_raw_to_dsp['energy']
     #del df_raw_to_dsp['channel']
@@ -76,7 +53,6 @@
     #del df_raw_to_dsp['timestamp']
     #del df_raw_to_dsp['ts_hi']
     #del df_raw_to_dsp['ts_lo']    
->>>>>>> e30e8863
    
     #print('Adding dADC into tier2 file ...')
     #df_tier2['dADC'] = df_raw_to_dsp.iloc[:,1499:3000].mean(axis=1) - df_raw_to_dsp.iloc[:,0:500].mean(axis=1)
