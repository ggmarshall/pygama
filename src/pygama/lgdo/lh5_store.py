--- conflicted
+++ resolved
@@ -849,16 +849,11 @@
         raise RuntimeError(f"don't know how to read datatype '{datatype}'")
 
 
-<<<<<<< HEAD
+
 def ls(lh5_file: str | h5py.Group, lh5_group: str = "") -> list[str]:
     """Return a list of LH5 groups in the input file and group, similar
     to ``ls`` or ``h5ls``. Supports wildcards in group names.
-=======
-def ls(lh5_file: str, lh5_group: str = "") -> list[str]:
-    """Return a list of LH5 groups in the input `lh5_file` and `lh5_group`.
-
-    Similar to ``ls`` or ``h5ls``. Supports wildcards in group names.
->>>>>>> 9106dabe
+
 
     Parameters
     ----------
