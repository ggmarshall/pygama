--- conflicted
+++ resolved
@@ -77,13 +77,9 @@
             tier, column = name.split("___")
             group = datainfo._asdict()[tier].group
             file = datainfo._asdict()[tier].file
-            if (file, group, column) not in tier_params:
-                tier_params.append((file, group, column))
-        elif "__" in name:
-            # get module and function names
-            package, func = name.rsplit("__", 1)
-            # import function into current namespace
-            importlib.import_module(package)
+            if (name, file, group, column) not in tier_params:
+                tier_params.append((name, file, group, column))
+        
 
     # initialise the output object
     energies_out = np.full((np.max(tcm.idx) + 1, len(rawids)), np.nan)
@@ -92,7 +88,7 @@
         tbl = types.Table()
         idx_events = ak.to_numpy(tcm.idx[tcm.id == channel])
 
-        for file, group, column in tier_params:
+        for name, file, group, column in tier_params:
             keys = ls(file)
             try:
                 # read the energy data
@@ -151,17 +147,8 @@
             tier, column = name.split("___")
             group = datainfo._asdict()[tier].group
             file = datainfo._asdict()[tier].file
-            if (file, group, column) not in tier_params:
-<<<<<<< HEAD
+            if (name, file, group, column) not in tier_params:
                 tier_params.append((name, file, group, column))
-        elif "__" in name:
-            # get module and function names
-            package, func = name.rsplit("__", 1)
-            # import function into current namespace
-            importlib.import_module(package)
-=======
-                tier_params.append((file, group, column))
->>>>>>> f8cb29da
 
     for idx_chan, channel in enumerate(rawids):
         tbl = types.Table()
