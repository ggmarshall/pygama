"""Utilities for LH5 file inventory."""
from __future__ import annotations

import json
import logging
import os
import re
import string
import warnings

import h5py
import numpy as np
import pandas as pd
from parse import parse

from pygama import lgdo
from pygama.lgdo import Array, Scalar, VectorOfVectors
from pygama.lgdo import lh5_store as lh5

from . import utils

log = logging.getLogger(__name__)


class FileDB:
    """LH5 file database.

    A class containing a :class:`pandas.DataFrame` that has additional
    functions to scan the data directory, fill the dataframe's columns with
    information about each file, and read or write to disk in an LGDO format.

    The database contains the following columns:

    - file keys: the fields specified in the configuration file's
      ``file_format`` that are required to generate a file name e.g. ``run``,
      ``type``, ``timestamp`` etc.
    - ``{tier}_file``: generated file name for the tier.
    - ``{tier}_size``: size of file on disk, if applicable.
    - ``file_status``: contains a bit corresponding to whether or not a file
      for each tier exists for a given cycle e.g. If we have tiers `raw`,
      `dsp`, and `hit`, but only the `raw` file has been produced,
      ``file_status`` would be ``0b100``.
    - ``{tier}_tables``: available data streams (channels) in the tier.
    - ``{tier}_col_idx``: ``file_db.columns[{tier}_col_idx]`` will return the
      list of columns available in the tier's file.

    The database must be configured by a JSON file (or corresponding
    dictionary), which defines the data file names, paths and LH5 layout. For
    example:

    .. code-block:: json

        {
            "data_dir": "prod-ref-l200/generated/tier",
            "tier_dirs": {
                "raw": "/raw",
                "dsp": "/dsp",
                "hit": "/hit",
                "tcm": "/tcm",
                "evt": "/evt"
            },
            "file_format": {
                "raw": "/{type}/{period}/{run}/{exp}-{period}-{run}-{type}-{timestamp}-tier_raw.lh5",
                "dsp": "/{type}/{period}/{run}/{exp}-{period}-{run}-{type}-{timestamp}-tier_dsp.lh5",
                "hit": "/{type}/{period}/{run}/{exp}-{period}-{run}-{type}-{timestamp}-tier_hit.lh5",
                "evt": "/{type}/{period}/{run}/{exp}-{period}-{run}-{type}-{timestamp}-tier_evt.lh5",
                "tcm": "/{type}/{period}/{run}/{exp}-{period}-{run}-{type}-{timestamp}-tier_tcm.lh5"
            },
            "table_format": {
                "raw": "ch{ch:03d}/raw",
                "dsp": "ch{ch:03d}/dsp",
                "hit": "{ch}/hit",
                "evt": "{grp}/evt",
                "tcm": "hardware_tcm"
            },
            "tables": {
                "raw": [0, 1, 2, 4, 5, 6, 7],
                "dsp": [0, 1, 2, 4, 5, 6, 7],
                "hit": [0, 1, 2, 4, 5, 6, 7],
                "tcm": [""],
                "evt": [""]
            },
            "columns": {
                "raw": ["baseline", "waveform", "daqenergy"],
                "dsp": ["trapEftp", "AoE", "trapEmax"],
                "hit": ["trapEftp_cal", "trapEmax_cal"],
                "tcm": ["cumulative_length", "array_id", "array_idx"],
                "evt": ["lar_veto", "muon_veto", "ge_mult"]
            }
        }

    :class:`FileDB` objects can be also stored on disk and read-in at later
    times.

    Examples
    --------
    >>> from pygama.flow import FileDB
    >>> db = FileDB("./filedb_config.json")
    >>> db.scan_tables_columns()  # read in also table columns names
    >>> print(db)
    << Columns >>
    [['baseline', 'card', 'ch_orca', 'channel', 'crate', 'daqenergy', 'deadtime', 'dr_maxticks', 'dr_start_pps', 'dr_start_ticks', 'dr_stop_pps', 'dr_stop_ticks', 'eventnumber', 'fcid', 'numtraces', 'packet_id', 'runtime', 'timestamp', 'to_abs_mu_usec', 'to_dt_mu_usec', 'to_master_sec', 'to_mu_sec', 'to_mu_usec', 'to_start_sec', 'to_start_usec', 'tracelist', 'ts_maxticks', 'ts_pps', 'ts_ticks', 'waveform'], ['bl_intercept', 'bl_mean', 'bl_slope', 'bl_std', 'tail_slope', 'tail_std', 'wf_blsub'], ['array_id', 'array_idx', 'cumulative_length']]
    << DataFrame >>
       exp period   run         timestamp type  ... hit_col_idx tcm_tables tcm_col_idx evt_tables evt_col_idx
    0  l60    p01  r014  20220716T105236Z  cal  ...        None         []         [2]       None        None
    1  l60    p01  r014  20220716T104550Z  cal  ...        None         []         [2]       None        None
    >>> db.to_disk("file_db.lh5")
    """

    def __init__(self, config: str | dict | list[str], scan: bool = True) -> None:
        """
        Parameters
        ----------
        config
            dictionary or path to JSON file specifying data directories, tiers,
            and file name templates. Can also be path (or list of paths or
            regular expression) to existing LH5 file containing :class:`FileDB`
            object serialized by :meth:`.to_disk()`.
        scan
            whether the file database should scan the directory containing
            `raw` files to fill its rows with file keys.
        """
        self.df = None

        config_path = None
        if isinstance(config, str):
            config_path = config
            try:
                with open(config) as f:
                    config = json.load(f)
            # can otherwise be (wildcard of) HDF5 file(s)
            except (FileNotFoundError, json.JSONDecodeError, UnicodeDecodeError):
                self.from_disk(config)
                return

        elif isinstance(config, list):
            self.from_disk(config)
            return

        if not isinstance(config, dict):
            raise ValueError("Bad FileDB configuration value")

        self.set_config(config, config_path)

        # Set up column names
        fm = string.Formatter()
        parse_arr = np.array(list(fm.parse(self.file_format[self.tiers[0]])))
        names = list(parse_arr[:, 1])  # fields required to generate file name
        names = [n for n in names if n]  # Remove none values
        names = list(np.unique(names))
        names += [f"{tier}_file" for tier in self.tiers]  # the generated file names
        names += [f"{tier}_size" for tier in self.tiers]  # file sizes
        names += ["file_status"]  # bonus columns

        self.df = pd.DataFrame(columns=names)

        self.columns = None

        if scan:
            self.scan_files()

            # Use config columns and tables if provided
            if "columns" in self.config.keys() and "tables" in self.config.keys():
                log.debug("setting columns/tables from config")
                self.columns = list(self.config["columns"].values())
                for tier in self.tiers:
                    self.df[f"{tier}_tables"] = [self.config["tables"][tier]] * len(
                        self.df
                    )
                    self.df[f"{tier}_col_idx"] = [
                        [self.columns.index(self.config["columns"][tier])]
                        * len(self.df[f"{tier}_tables"].iloc[0])
                    ] * len(self.df)

    def set_config(self, config: dict, config_path: str = None) -> None:
        """Read in the configuration dictionary."""
        self.config = config
        self.tiers = list(self.config["tier_dirs"].keys())
        self.file_format = self.config["file_format"]
        self.table_format = self.config["table_format"]
        self.sortby = self.config.get("sortby", "timestamp")

        # expand/substitute variables in data_dir and tier_dirs
        # $_ expands to the location of the config file
        subst_vars = {}
        if config_path is not None:
            subst_vars["_"] = os.path.dirname(str(config_path))

<<<<<<< HEAD
        # Relative paths are interpreted relative to the configuration file
        if not data_dir.startswith("/"):
            config_dir = os.path.dirname(config_path)
            data_dir = os.path.join(config_dir, data_dir.lstrip("/"))
            data_dir = os.path.abspath(data_dir)
=======
        data_dir = lgdo.lgdo_utils.expand_path(
            self.config["data_dir"], substitute=subst_vars
        )
>>>>>>> d7901dee
        self.data_dir = data_dir

        tier_dirs = self.config["tier_dirs"]
        for k, val in tier_dirs.items():
            tier_dirs[k] = lgdo.lgdo_utils.expand_vars(val, substitute=subst_vars)
        self.tier_dirs = tier_dirs

    def scan_files(self, dirs: list[str] = None) -> None:
        """Scan the directory containing files from the lowest tier and fill the dataframe.

        The lowest tier is defined as the first element of the `tiers` array.
        Only fills columns that can be populated with just these files.

        Parameters
        ----------
        dirs
            restrict search to this list of directories. Specified paths can be
            absolute, relative to `self.data_dir` or relative to the root
            directory of the lowest-tier files. If ``None``, the whole root
            lowest-tier directory is scanned. Useful to build a partial
            database.
        """
        file_keys = []
        n_files = 0
        low_tier = self.tiers[0]
        template = self.file_format[low_tier]
        root_scan_dir = os.path.join(
            self.data_dir, self.tier_dirs[low_tier].lstrip("/")
        )

        scan_dirs = dirs
        if dirs is None:
            scan_dirs = [root_scan_dir]
        elif not isinstance(dirs, list):
            scan_dirs = [dirs]

        log.info(f"scanning {scan_dirs} with template {template}")

        for scan_dir in scan_dirs:
            # some logic to guess where the scan directory is
            if not os.path.isabs(scan_dir):
                # first check if it's relative to lowest tier directory
                if os.path.isdir(os.path.join(root_scan_dir, scan_dir)):
                    scan_dir = os.path.join(root_scan_dir, scan_dir)
                # or maybe relative to the data dir?
                elif os.path.isdir(os.path.join(self.data_dir, scan_dir)):
                    scan_dir = os.path.join(self.data_dir, scan_dir)
                else:
                    scan_dir = os.path.join(os.getcwd(), scan_dir)

            log.debug(f"scanning {scan_dir}")

            for path, _, files in os.walk(scan_dir):
                log.debug(f"scanning {path}")
                n_files += len(files)

                for f in files:
                    # in some cases, we need information from the path name
                    if "/" in template:
                        f_tmp = path.replace(root_scan_dir, "") + "/" + f
                    else:
                        f_tmp = f

                    finfo = parse(template, f_tmp)
                    if finfo is not None:
                        finfo = finfo.named
                        for tier in self.tiers:
                            finfo[f"{tier}_file"] = self.file_format[tier].format(
                                **finfo
                            )

                        file_keys.append(finfo)

        if n_files == 0:
            raise FileNotFoundError(f"no {low_tier} files found")

        if len(file_keys) == 0:
            raise FileNotFoundError(f"no {low_tier} files matched pattern " + template)

        temp_df = pd.DataFrame(file_keys)

        # fill the main DataFrame
        self.df = pd.concat([self.df, temp_df])

        # convert cols to numeric dtypes where possible
        for col in self.df.columns:
            self.df[col] = pd.to_numeric(self.df[col], errors="ignore")

        # sort rows according to timestamps
        utils.inplace_sort(self.df, self.sortby)

        # set file status and sizes
        self.set_file_status()
        self.set_file_sizes()

    def set_file_status(self) -> None:
        """Add a column with a bit corresponding to whether each tier's file exists.

        For example, if we have tiers `raw`, `dsp`, and `hit`, but only the
        `raw` file has been produced, ``file_status`` would be 4 (``0b100`` in
        binary representation).
        """

        def check_status(row):
            status = 0
            for i, tier in enumerate(self.tiers):
                path_name = os.path.join(
                    self.data_dir,
                    self.tier_dirs[tier].lstrip("/"),
                    row[f"{tier}_file"].lstrip("/"),
                )
                if os.path.exists(path_name):
                    status |= 1 << len(self.tiers) - i - 1

            return status

        self.df["file_status"] = self.df.apply(check_status, axis=1)

    def set_file_sizes(self) -> None:
        """Add columns for each tier containing the corresponding file size in bytes.

        As reported by :func:`os.path.getsize`.
        """

        def get_size(row, tier):
            size = 0
            path_name = os.path.join(
                self.data_dir,
                self.tier_dirs[tier].lstrip("/"),
                row[f"{tier}_file"].lstrip("/"),
            )
            if os.path.exists(path_name):
                size = os.path.getsize(path_name)
            return size

        for tier in self.tiers:
            self.df[f"{tier}_size"] = self.df.apply(get_size, axis=1, tier=tier)

    def scan_tables_columns(
        self,
        to_file: str = None,
        override: bool = False,
        dir_files_conform: bool = False,
    ) -> list[str]:
        """Open files to read (and store) available tables (and columns therein) names.

        Adds the available table names in each tier as a column in the
        dataframe by searching for group names that match the configured
        ``table_format`` and saving the associated keyword values.

        Returns a list with each unique list of columns found in each table
        and adds a column ``{tier}_col_idx`` to the dataframe that maps to the
        column table.

        Parameters
        ----------
        to_file
            Optionally write the column table to an LH5 file (as a
            :class:`~.lgdo.vectorofvectors.VectorOfVectors`).
        override
            If the :class:`FileDB` already has a `columns` field, the scan will
            not run unless this parameter is set to ``True``.
        dir_files_conform
            if ``True``, assume that all files in a directory contain tables
            with the same columns (i.e. all file contents conform to the same
            format) and scan only the first file. Significantly reduces
            processing time.
        """
        log.info("getting table column names")

        if self.columns is not None:
            if not override:
                log.warning(
                    "LH5 tables/columns names already set, if you want to perform the scan anyway, set override=True"
                )
                return
            else:
                log.warning("overwriting existing LH5 tables/columns names")

        def update_tables_cols(row, tier: str, utc_cache: dict = None) -> pd.Series:
            fpath = os.path.join(
                self.data_dir,
                self.tier_dirs[tier].lstrip("/"),
                row[f"{tier}_file"].lstrip("/"),
            )
            this_dir = fpath[: fpath.rfind("/")]
            if utc_cache is not None and this_dir in utc_cache:
                return utc_cache[this_dir]

            log.debug(f"reading column names for tier '{tier}' from {fpath}")

            if os.path.exists(fpath):
                f = h5py.File(fpath)
            else:
                log.debug(f"{fpath} doesn't exist")
                return pd.Series({f"{tier}_tables": None, f"{tier}_col_idx": None})

            # Get tables in each tier
            tier_tables = []
            template = self.table_format[tier]
            if template[-1] == "/":
                template = template[:-1]

            braces = list(re.finditer("{|}", template))

            if len(braces) > 2:
                raise ValueError("tables can only have one identifier")
            if len(braces) % 2 != 0:
                raise ValueError("braces mismatch in table format")
            if len(braces) == 0:
                tier_tables.append(0)
            else:
                wildcard = (
                    template[: braces[0].span()[0]]
                    + "*"
                    + template[braces[1].span()[1] :]
                )

                # TODO this call here is really expensive!
<<<<<<< HEAD
                groups = ls(f, wildcard)
=======
                groups = lh5.ls(f, wildcard)
>>>>>>> d7901dee
                if len(groups) > 0 and parse(template, groups[0]) is None:
                    log.warning(f"groups in {fpath} don't match template")
                else:
                    tier_tables = [
                        list(parse(template, g).named.values())[0] for g in groups
                    ]

            # Get columns
            col_idx = []
            template = self.table_format[tier]
            fm = string.Formatter()

            for tb in tier_tables:
                parse_arr = np.array(list(fm.parse(template)))
                names = list(parse_arr[:, 1])
                if len(names) > 0:
                    keyword = names[0]
                    args = {keyword: tb}
                    table_name = template.format(**args)
                else:
                    table_name = template

                try:
<<<<<<< HEAD
                    col = ls(f[table_name])
                except KeyError:
                    log.warning(f"Cannot find '{table_name}' in {fpath}")
=======
                    col = lh5.ls(f[table_name])
                except KeyError:
                    log.warning(f"cannot find '{table_name}' in {fpath}")
>>>>>>> d7901dee
                    continue
                if col not in columns:
                    columns.append(col)
                    col_idx.append(len(columns) - 1)
                else:
                    col_idx.append(columns.index(col))

            series = pd.Series(
                {f"{tier}_tables": tier_tables, f"{tier}_col_idx": col_idx}
            )
            if utc_cache is not None:
                utc_cache[this_dir] = series
            return series

        columns = []

        # set up a cache to provide a fast option if all files in each directory
        # are expected to all have the same cols
        utc_cache = None
        if dir_files_conform:
            utc_cache = {}

        for tier in self.tiers:
            self.df[[f"{tier}_tables", f"{tier}_col_idx"]] = self.df.apply(
                update_tables_cols, axis=1, tier=tier, utc_cache=utc_cache
            )

        self.columns = columns

        if to_file is not None:
            log.debug(f"writing column names to '{to_file}'")
            flattened = []
            length = []
            for i, col in enumerate(columns):
                if i == 0:
                    length.append(len(col))
                else:
                    length.append(length[i - 1] + len(col))
                for c in col:
                    flattened.append(c)
            columns_vov = VectorOfVectors(
                flattened_data=flattened, cumulative_length=length
            )
            sto = lh5.LH5Store()
            sto.write_object(columns_vov, "unique_columns", to_file)

        return self.columns

    def from_disk(self, path: str | list[str]) -> None:
        """Read FileDBs from disk.

        Overrides the dataframe, configuration dictionary and columns with the
        information from a file created by :meth:`to_disk`.

        Parameters
        ----------
        path
            file or file pattern (or list of the latter).
        """
        log.debug(f"reading FileDB from disk at {path}")

        if not isinstance(path, list):
            path = [path]

        # expand wildcards
        paths = []
        for p in path:
            paths += lgdo.lgdo_utils.expand_path(p, list=True)

        if not paths:
            raise FileNotFoundError(path)

        sto = lh5.LH5Store()
        # objects/accumulators that will be used to configure the FileDB at the end
        _cfg = None
        _df = None
        _columns = None

        # function needed later in the loop
        def _replace_idx(row, trans, tier):
            col = row[f"{tier}_col_idx"]
            if col is None:
                return None

            col = np.array(col)
            new_col = np.copy(col)

            for idx, new_idx in trans.items():
                new_col[np.where(col == idx)] = new_idx

            return new_col.tolist()

        # loop over the files
        for p in paths:
            cfg, _ = sto.read_object("config", p)
            cfg = json.loads(cfg.value.decode())

            # make sure configurations are all the same
            if _cfg is None:
                _cfg = cfg
            elif cfg != _cfg:
                raise RuntimeError(
                    "cannot merge FileDBs created with different configuration files"
                )

            # read in unique columns
            vov, _ = sto.read_object("columns", p)
            # Convert back from VoV of UTF-8 bytestrings to a list of lists of strings
            columns = [[v.decode("utf-8") for v in ov] for ov in list(vov)]

            # read in dataframe
            df = pd.read_hdf(p, key="dataframe")

            # first iteration
            if _columns is None:
                _columns = columns
                _df = df
                continue

            elif _columns != columns:
                log.debug("found inconsistent FileDB, trying to merge")
                # if columns are not the same, need to merge the two dataframes
                # in the right way. loop over new columns
                idx_trans = {}
                for idx, cols in enumerate(columns):
                    new_idx = None

                    # the columns might be a new entry...
                    if cols not in _columns:
                        # add the new column at the end and save its index
                        _columns += [cols]
                        new_idx = len(_columns) - 1
                    # ...or just located (at a different index?) in the
                    # existing column list
                    else:
                        new_idx = _columns.index(cols)

                    idx_trans[idx] = new_idx

                # now go through the new dataframe and update the old index
                # everywhere in the {tier}_col_idx columns
                for tier in list(_cfg["tier_dirs"].keys()):
                    df[f"{tier}_col_idx"] = df.apply(
                        _replace_idx,
                        args=(idx_trans, tier),
                        axis=1,
                    )

            # now we can safely concat the dataframes
            _df = pd.concat([_df, df], ignore_index=True, copy=False)

        self.set_config(_cfg)
        self.df = _df
        self.columns = _columns

        utils.inplace_sort(self.df, self.sortby)

    def to_disk(self, filename: str, wo_mode="write_safe") -> None:
        """Serializes database to disk.

        Parameters
        -----------
        filename
            output LH5 file name.
        wo_mode
            passed to :meth:`~.lgdo.lh5_store.write_object`.
        """
        log.debug(f"writing database to {filename}")

        sto = lh5.LH5Store()
        sto.write_object(
            Scalar(json.dumps(self.config)), "config", filename, wo_mode=wo_mode
        )

        if wo_mode in ["write_safe", "w", "overwrite_file", "of"]:
            wo_mode = "a"

        if self.columns is not None:
            flat = []
            cum_l = [0]
            for i in range(len(self.columns)):
                flat += self.columns[i]
                cum_l.append(cum_l[i] + len(self.columns[i]))
            cum_l = cum_l[1:]
            # Must use type 'S' to play nice with HDF
            col_vov = VectorOfVectors(
                flattened_data=Array(nda=np.array(flat).astype("S")),
                cumulative_length=Array(nda=np.array(cum_l)),
            )
            sto.write_object(col_vov, "columns", filename, wo_mode=wo_mode)

        # FIXME: to_hdf() throws this:
        #
        #     pandas.errors.PerformanceWarning: your performance may suffer as
        #     PyTables will pickle object types that it cannot map directly to c-types
        #
        # not sure how to fix this so we ignore the warning for the moment
        warnings.simplefilter(action="ignore", category=pd.errors.PerformanceWarning)
        self.df.to_hdf(filename, key="dataframe", format="fixed", mode="r+")

    def scan_daq_files(self, daq_dir: str, daq_template: str) -> None:
        """
        Does the exact same thing as :meth:`.scan_files` but with extra
        configuration arguments for a DAQ directory and template instead of
        using the lowest tier.
        """
        file_keys = []
        n_files = 0

        for path, _folders, files in os.walk(daq_dir):
            n_files += len(files)

            for f in files:
                # in some cases, we need information from the path name
                if "/" in daq_template:
                    f_tmp = path.replace(daq_dir, "") + "/" + f
                else:
                    f_tmp = f

                finfo = parse(daq_template, f_tmp)
                if finfo is not None:
                    finfo = finfo.named
                    file_keys.append(finfo)
                for tier in self.tiers:
                    finfo[f"{tier}_file"] = self.file_format[tier].format(**finfo)

        if n_files == 0:
            raise FileNotFoundError("No DAQ files found")

        if len(file_keys) == 0:
            raise FileNotFoundError("No DAQ files matched pattern ", daq_template)

        temp_df = pd.DataFrame(file_keys)

        # fill the main DataFrame
        self.df = pd.concat([self.df, temp_df])

        # convert cols to numeric dtypes where possible
        for col in self.df.columns:
            self.df[col] = pd.to_numeric(self.df[col], errors="ignore")

    def get_table_name(self, tier: str, tb: str) -> str:
        """Get the table name for a tier given its table identifier.

        Parameters
        ----------
        tier
            specify the tier whose table format will be used.
        tb
            the table identifier that will be passed to the table format.

        Returns
        -------
        table_name
            the name of the table in `tier` with table identifier `tb`
        """
        template = self.table_format[tier]
        fm = string.Formatter()
        parse_arr = np.array(list(fm.parse(template)))
        names = list(parse_arr[:, 1])
        if len(names) > 0:
            keyword = names[0]
            args = {keyword: tb}
            table_name = template.format(**args)
        else:
            table_name = template
        return table_name

    def get_table_columns(
        self, table: str | int, tier: str, ifile: int = 0
    ) -> list[str]:
        """Return list of columns in table `table`, tier `tier`.

        Assumes that the table contents do not change across data files. If
        desired, `ifile` (default is 0) can be used to select a different file.
        """
        tables = self.df.iloc[ifile][f"{tier}_tables"]
        if tables is None:
            return []

        table_idx = tables.index(table)
        col_idx = self.df.iloc[ifile][f"{tier}_col_idx"][table_idx]
        return self.columns[col_idx]

    def __repr__(self) -> str:
        string = f"FileDB(data_dir={self.data_dir}, tiers={self.tier_dirs}, "

        if self.df is not None:
            string += "df=DataFrame(...), "
        else:
            string += "df=None, "

        if self.columns is not None:
            string += "columns=[...]"
        else:
            string += "columns=None"

        return string + ")"<|MERGE_RESOLUTION|>--- conflicted
+++ resolved
@@ -186,17 +186,9 @@
         if config_path is not None:
             subst_vars["_"] = os.path.dirname(str(config_path))
 
-<<<<<<< HEAD
-        # Relative paths are interpreted relative to the configuration file
-        if not data_dir.startswith("/"):
-            config_dir = os.path.dirname(config_path)
-            data_dir = os.path.join(config_dir, data_dir.lstrip("/"))
-            data_dir = os.path.abspath(data_dir)
-=======
         data_dir = lgdo.lgdo_utils.expand_path(
             self.config["data_dir"], substitute=subst_vars
         )
->>>>>>> d7901dee
         self.data_dir = data_dir
 
         tier_dirs = self.config["tier_dirs"]
@@ -416,11 +408,7 @@
                 )
 
                 # TODO this call here is really expensive!
-<<<<<<< HEAD
-                groups = ls(f, wildcard)
-=======
                 groups = lh5.ls(f, wildcard)
->>>>>>> d7901dee
                 if len(groups) > 0 and parse(template, groups[0]) is None:
                     log.warning(f"groups in {fpath} don't match template")
                 else:
@@ -444,15 +432,9 @@
                     table_name = template
 
                 try:
-<<<<<<< HEAD
-                    col = ls(f[table_name])
-                except KeyError:
-                    log.warning(f"Cannot find '{table_name}' in {fpath}")
-=======
                     col = lh5.ls(f[table_name])
                 except KeyError:
                     log.warning(f"cannot find '{table_name}' in {fpath}")
->>>>>>> d7901dee
                     continue
                 if col not in columns:
                     columns.append(col)
