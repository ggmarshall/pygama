--- conflicted
+++ resolved
@@ -694,15 +694,7 @@
         self.output_dict = {}
         self.pars=[1,0]
         self.tail_weight=tail_weight
-<<<<<<< HEAD
             
-=======
-
-=======
-        self.pars = [1, 0]
-
->>>>>>> 96f2e2905ecae15f0b5e117a874b35005028a996
->>>>>>> 5fcf9baf
     def get_results_dict(self, data):
         if self.results:
             fwhm_linear = self.fwhm_fit_linear.copy()
@@ -760,39 +752,7 @@
             allowed_p_val=self.p_val,
             tail_weight=20
         )
-<<<<<<< HEAD
             for idx, peak in enumerate(self.glines):  
-=======
-            for idx, peak in enumerate(self.glines):
-=======
-            n_bins = [
-                int((self.range_keV[i][1] + self.range_keV[i][0]) / 0.2)
-                for i in range(len(self.glines))
-            ]
-            (
-                pk_pars,
-                pk_errors,
-                pk_covs,
-                pk_binws,
-                pk_ranges,
-                pk_pvals,
-                valid_pks,
-                pk_funcs,
-            ) = cal.hpge_fit_E_peaks(
-                data.query(self.selection_string)[self.energy_param],
-                self.glines,
-                self.range_keV,
-                n_bins=n_bins,
-                funcs=self.funcs,
-                method="unbinned",
-                gof_funcs=self.gof_funcs,
-                n_events=None,
-                allowed_p_val=self.p_val,
-            )
-            for idx, peak in enumerate(self.glines):
-                # idx = np.where(peak ==self.glines)[0][0]
->>>>>>> 96f2e2905ecae15f0b5e117a874b35005028a996
->>>>>>> 5fcf9baf
                 self.funcs[idx] = pk_funcs[idx]
                 if pk_funcs[idx] == pgf.extended_radford_pdf:
                     self.gof_funcs[idx] = pgf.radford_pdf
