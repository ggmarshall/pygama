--- conflicted
+++ resolved
@@ -39,11 +39,7 @@
                  styles: dict[str, list] | str = None,
                  legend: str | list[str] = None,
                  legend_opts: dict = None,
-<<<<<<< HEAD
-                 n_drawn: 1 = 1,
-=======
                  n_drawn: int = 1,
->>>>>>> 0497a439
                  x_unit: pint.Unit | str = None,
                  x_lim: tuple[float | str | pint.Quantity] = None,
                  y_lim: tuple[float | str | pint.Quantity] = None,
